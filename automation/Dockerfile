<<<<<<< HEAD
FROM ${OPENVINO_IMAGE_REPOSITORY}:2022.1.0.439_tgl
=======
FROM ${OPENVINO_IMAGE_REPOSITORY}:2022.1.0.470_tgl
>>>>>>> 98a3c534

ENV USERNAME openvino

USER root

RUN apt-get update \
    && apt-get install -y --no-install-recommends \
    python3 \
    python3-pip \
    python3-setuptools \
    python3-dev \
    && rm -rf /var/lib/apt/lists/*

ENV OPENVINO_MODEL_ANALYZER_ROOT /home/${USERNAME}/model_analyzer

RUN mkdir ${OPENVINO_MODEL_ANALYZER_ROOT}

COPY --chown=openvino requirements.txt ${OPENVINO_MODEL_ANALYZER_ROOT}/
COPY --chown=openvino requirements_dev.txt ${OPENVINO_MODEL_ANALYZER_ROOT}/

WORKDIR ${OPENVINO_MODEL_ANALYZER_ROOT}

RUN python3 -m pip install --no-cache-dir --proxy=${https_proxy} -r ./requirements.txt && \
    python3 -m pip install --no-cache-dir --proxy=${https_proxy} -r ./requirements_dev.txt

COPY --chown=openvino . ${OPENVINO_MODEL_ANALYZER_ROOT}

USER ${USERNAME}

WORKDIR ${OPENVINO_MODEL_ANALYZER_ROOT}/

ENTRYPOINT []<|MERGE_RESOLUTION|>--- conflicted
+++ resolved
@@ -1,29 +1,15 @@
-<<<<<<< HEAD
-FROM ${OPENVINO_IMAGE_REPOSITORY}:2022.1.0.439_tgl
-=======
 FROM ${OPENVINO_IMAGE_REPOSITORY}:2022.1.0.470_tgl
->>>>>>> 98a3c534
 
 ENV USERNAME openvino
 
 USER root
 
-RUN apt-get update \
-    && apt-get install -y --no-install-recommends \
-    python3 \
-    python3-pip \
-    python3-setuptools \
-    python3-dev \
-    && rm -rf /var/lib/apt/lists/*
-
 ENV OPENVINO_MODEL_ANALYZER_ROOT /home/${USERNAME}/model_analyzer
 
-RUN mkdir ${OPENVINO_MODEL_ANALYZER_ROOT}
+WORKDIR ${OPENVINO_MODEL_ANALYZER_ROOT}
 
 COPY --chown=openvino requirements.txt ${OPENVINO_MODEL_ANALYZER_ROOT}/
 COPY --chown=openvino requirements_dev.txt ${OPENVINO_MODEL_ANALYZER_ROOT}/
-
-WORKDIR ${OPENVINO_MODEL_ANALYZER_ROOT}
 
 RUN python3 -m pip install --no-cache-dir --proxy=${https_proxy} -r ./requirements.txt && \
     python3 -m pip install --no-cache-dir --proxy=${https_proxy} -r ./requirements_dev.txt
